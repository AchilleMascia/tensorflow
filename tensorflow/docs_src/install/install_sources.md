# Installing TensorFlow from Sources

This guide explains how to build TensorFlow sources into a TensorFlow
binary and how to install that TensorFlow binary.  Note that we provide
well-tested, pre-built TensorFlow binaries for Linux, Mac, and Windows
systems. In addition, there are pre-built TensorFlow
[docker images](https://hub.docker.com/r/tensorflow/tensorflow/).
So, don't build a TensorFlow binary yourself unless you are very
comfortable building complex packages from source and dealing with
the inevitable aftermath should things not go exactly as documented.

If the last paragraph didn't scare you off, welcome.  This guide explains
how to build TensorFlow on the following operating systems:

*   Ubuntu
*   Mac OS X

We don't officially support building TensorFlow on Windows; however, you may try
to build TensorFlow on Windows if you don't mind using the highly experimental
[Bazel on Windows](https://bazel.build/versions/master/docs/windows.html)
or
[TensorFlow CMake build](https://github.com/tensorflow/tensorflow/tree/r0.12/tensorflow/contrib/cmake).


## Determine which TensorFlow to install

You must choose one of the following types of TensorFlow to build and
install:

* **TensorFlow with CPU support only**. If your system does not have a
  NVIDIA® GPU, build and install this version. Note that this version of
  TensorFlow is typically easier to build and install, so even if you
  have an NVIDIA GPU, we recommend building and installing this version
  first.
* **TensorFlow with GPU support**. TensorFlow programs typically run
  significantly faster on a GPU than on a CPU. Therefore, if your system
  has a NVIDIA GPU and you need to run performance-critical applications,
  you should ultimately build and install this version.
  Beyond the NVIDIA GPU itself, your system must also fulfill the NVIDIA
  software requirements described in one of the following documents:

  * @{$install_linux#NVIDIARequirements$Installing TensorFlow on Ubuntu}
  * @{$install_mac#NVIDIARequirements$Installing TensorFlow on Mac OS}


## Clone the TensorFlow repository

Start the process of building TensorFlow by cloning a TensorFlow
repository.

To clone **the latest** TensorFlow repository, issue the following command:

<pre>$ <b>git clone https://github.com/tensorflow/tensorflow</b> </pre>

The preceding <code>git clone</code> command creates a subdirectory
named `tensorflow`.  After cloning, you may optionally build a
**specific branch** (such as a release branch) by invoking the
following commands:

<pre>
$ <b>cd tensorflow</b>
$ <b>git checkout</b> <i>Branch</i> # where <i>Branch</i> is the desired branch
</pre>

For example, to work with the `r1.0` release instead of the master release,
issue the following command:

<pre>$ <b>git checkout r1.0</b></pre>

Next, you must prepare your environment for
[Linux](#PrepareLinux)
or
[Mac OS](#PrepareMac)


<a name="#PrepareLinux"></a>
## Prepare environment for Linux

Before building TensorFlow on Linux, install the following build
tools on your system:

  * bazel
  * TensorFlow Python dependencies
  * optionally, NVIDIA packages to support TensorFlow for GPU.


### Install Bazel

If bazel is not installed on your system, install it now by following
[these directions](https://bazel.build/versions/master/docs/install.html).


### Install TensorFlow Python dependencies

To install TensorFlow, you must install the following packages:

  * `numpy`, which is a numerical processing package that TensorFlow requires.
  * `dev`, which enables adding extensions to Python.
  * `pip`, which enables you to install and manage certain Python packages.
  * `wheel`, which enables you to manage Python compressed packages in
    the wheel (.whl) format.

To install these packages for Python 2.7, issue the following command:

<pre>
$ <b>sudo apt-get install python-numpy python-dev python-pip python-wheel</b>
</pre>

To install these packages for Python 3.n, issue the following command:

<pre>
$ <b>sudo apt-get install python3-numpy python3-dev python3-pip python3-wheel</b>
</pre>


### Optional: install TensorFlow for GPU prerequisites

If you are building TensorFlow without GPU support, skip this section.

The following NVIDIA <i>hardware</i> must be installed on your system:

  * GPU card with CUDA Compute Capability 3.0 or higher.  See
    [NVIDIA documentation](https://developer.nvidia.com/cuda-gpus)
    for a list of supported GPU cards.

The following NVIDIA <i>software</i> must be installed on your system:

  * NVIDIA's Cuda Toolkit (>= 7.0). We recommend version 8.0.
    For details, see
    [NVIDIA's documentation](http://docs.nvidia.com/cuda/cuda-installation-guide-linux/#axzz4VZnqTJ2A).
    Ensure that you append the relevant Cuda pathnames to the
    `LD_LIBRARY_PATH` environment variable as described in the
    NVIDIA documentation.
  * The NVIDIA drivers associated with NVIDIA's Cuda Toolkit.
  * cuDNN (>= v3). We recommend version 5.1. For details, see
    [NVIDIA's documentation](https://developer.nvidia.com/cudnn),
    particularly the description of appending the appropriate pathname
    to your `LD_LIBRARY_PATH` environment variable.

Finally, you must also install `libcupti-dev` by invoking the following
command:

<pre> $ <b>sudo apt-get install libcupti-dev</b> </pre>


### Next

After preparing the environment, you must now
[configure the installation](#ConfigureInstallation).


<a name="PrepareMac"></a>
## Prepare environment for Mac OS

Before building TensorFlow, you must install the following on your system:

  * bazel
  * TensorFlow Python dependencies.
  * optionally, NVIDIA packages to support TensorFlow for GPU.


### Install bazel

If bazel is not installed on your system, install it now by following
[these directions](https://bazel.build/versions/master/docs/install.html#mac-os-x).


### Install python dependencies

To install TensorFlow, you must install the following packages:

  * six
  * numpy, which is a numerical processing package that TensorFlow requires.
  * wheel, which enables you to manage Python compressed packages
    in the wheel (.whl) format.

You may install the python dependencies using pip. If you don't have pip
on your machine, we recommend using homebrew to install Python and pip as
[documented here](http://docs.python-guide.org/en/latest/starting/install/osx/).
If you follow these instructions, you will not need to disable SIP.

After installing pip, invoke the following commands:

<pre> $ <b>sudo pip install six numpy wheel</b> </pre>



### Optional: install TensorFlow for GPU prerequisites

If you do not have brew installed, install it by following
[these instructions](http://brew.sh/).

After installing brew, install GNU coreutils by issuing the following command:

<pre>$ <b>brew install coreutils</b></pre>

If you want to compile tensorflow and have XCode 7.3 and CUDA 7.5 installed,
note that Xcode 7.3 is not yet compatible with CUDA 7.5.  To remedy this
problem, do either of the following:

  * Upgrade to CUDA 8.0.
  * Download Xcode 7.2 and select it as your default by issuing the following
    command:

    <pre> $ <b>sudo xcode-select -s /Application/Xcode-7.2/Xcode.app</b></pre>

**NOTE:** Your system must fulfill the NVIDIA software requirements described
in one of the following documents:

  * @{$install_linux#NVIDIARequirements$Installing TensorFlow on Linux}
  * @{$install_mac#NVIDIARequirements$Installing TensorFlow on Mac OS}


<a name="ConfigureInstallation"></a>
## Configure the installation

The root of the source tree contains a bash script named
<code>configure</code>. This script asks you to identify the pathname of all
relevant TensorFlow dependencies and specify other build configuration options
such as compiler flags. You must run this script *prior* to
creating the pip package and installing TensorFlow.

If you wish to build TensorFlow with GPU, `configure` will ask
you to specify the version numbers of Cuda and cuDNN. If several
versions of Cuda or cuDNN are installed on your system, explicitly select
the desired version instead of relying on the system default.

Here is an example execution of the `configure` script.  Note that your
own input will likely differ from our sample input:


<pre>
$ <b>cd tensorflow</b>  # cd to the top-level directory created
$ <b>./configure</b>
Please specify the location of python. [Default is /usr/bin/python]: <b>/usr/bin/python2.7</b>
Please specify optimization flags to use during compilation when bazel option "--config=opt" is specified [Default is -march=native]:
Do you wish to use jemalloc as the malloc implementation? [Y/n]
jemalloc enabled
Do you wish to build TensorFlow with Google Cloud Platform support? [y/N]
No Google Cloud Platform support will be enabled for TensorFlow
Do you wish to build TensorFlow with Hadoop File System support? [y/N]
No Hadoop File System support will be enabled for TensorFlow
Do you wish to build TensorFlow with the XLA just-in-time compiler (experimental)? [y/N]
No XLA JIT support will be enabled for TensorFlow
Found possible Python library paths:
  /usr/local/lib/python2.7/dist-packages
  /usr/lib/python2.7/dist-packages
Please input the desired Python library path to use.  Default is [/usr/local/lib/python2.7/dist-packages]
Using python library path: /usr/local/lib/python2.7/dist-packages
Do you wish to build TensorFlow with OpenCL support? [y/N] N
No OpenCL support will be enabled for TensorFlow
Do you wish to build TensorFlow with CUDA support? [y/N] Y
CUDA support will be enabled for TensorFlow
Please specify which gcc should be used by nvcc as the host compiler. [Default is /usr/bin/gcc]:
Please specify the Cuda SDK version you want to use, e.g. 7.0. [Leave empty to use system default]: <b>8.0</b>
Please specify the location where CUDA 8.0 toolkit is installed. Refer to README.md for more details. [Default is /usr/local/cuda]:
Please specify the cuDNN version you want to use. [Leave empty to use system default]: <b>5</b>
Please specify the location where cuDNN 5 library is installed. Refer to README.md for more details. [Default is /usr/local/cuda]:
Please specify a list of comma-separated Cuda compute capabilities you want to build with.
You can find the compute capability of your device at: https://developer.nvidia.com/cuda-gpus.
Please note that each additional compute capability significantly increases your build time and binary size.
[Default is: "3.5,5.2"]: <b>3.0</b>
Setting up Cuda include
Setting up Cuda lib
Setting up Cuda bin
Setting up Cuda nvvm
Setting up CUPTI include
Setting up CUPTI lib64
Configuration finished
</pre>

If you told `configure` to build for GPU support, then `configure`
will create a canonical set of symbolic links to the Cuda libraries
on your system.  Therefore, every time you change the Cuda library paths,
you must rerun the `configure` script before re-invoking
the <code>bazel build</code> command.

Note the following:

  * Although it is possible to build both Cuda and non-Cuda configs
    under the same source tree, we recommend running `bazel clean` when
    switching between these two configurations in the same source tree.
  * If you don't run the `configure` script *before* running the
    `bazel build` command, the `bazel build` command will fail.


## Build the pip package

To build a pip package for TensorFlow with CPU-only support,
invoke the following command:

<pre>
$ <b>bazel build --config=opt //tensorflow/tools/pip_package:build_pip_package</b>
</pre>

To build a pip package for TensorFlow with GPU support,
invoke the following command:

<pre>$ <b>bazel build --config=opt --config=cuda //tensorflow/tools/pip_package:build_pip_package</b> </pre>

**NOTE on gcc 5 or later:** the binary pip packages available on the TensorFlow website are built with gcc 4, which uses the older ABI. To make your build compatible with the older ABI, you need to add `--cxxopt="-D_GLIBCXX_USE_CXX11_ABI=0"` to your `bazel build` command. ABI compatibility allows custom ops built against the TensorFlow pip package to continue to work against your built package.

<b>Tip:</b> By default, building TensorFlow from sources consumes
a lot of RAM.  If RAM is an issue on your system, you may limit RAM usage
by specifying <code>--local_resources 2048,.5,1.0</code> while
invoking `bazel`.

The <code>bazel build</code> command builds a script named
`build_pip_package`.  Running this script as follows will build
a `.whl` file within the `/tmp/tensorflow_pkg` directory:

<pre>
$ <b>bazel-bin/tensorflow/tools/pip_package/build_pip_package /tmp/tensorflow_pkg</b>
</pre>


## Install the pip package

Invoke `pip install` to install that pip package.
The filename of the `.whl` file depends on your platform.
For example, the following command will install the pip package
<<<<<<< HEAD

for TensorFlow 1.1.0rc2 on Linux:

<pre>
$ <b>sudo pip install /tmp/tensorflow_pkg/tensorflow-1.1.0rc2-py2-none-any.whl</b>
=======
for TensorFlow 1.1.0 on Linux:

<pre>
$ <b>sudo pip install /tmp/tensorflow_pkg/tensorflow-1.1.0-py2-none-any.whl</b>
>>>>>>> 1ec6ed51
</pre>

## Validate your installation

Validate your TensorFlow installation by doing the following:

Start a terminal.

Change directory (`cd`) to any directory on your system other than the
`tensorflow` subdirectory from which you invoked the `configure` command.

Invoke python:

<pre>$ <b>python</b></pre>

Enter the following short program inside the python interactive shell:

```python
# Python
import tensorflow as tf
hello = tf.constant('Hello, TensorFlow!')
sess = tf.Session()
print(sess.run(hello))
```

If the system outputs the following, then you are ready to begin writing
TensorFlow programs:

<pre>Hello, TensorFlow!</pre>

If you are new to TensorFlow, see @{$get_started/get_started$Getting Started with
TensorFlow}.

If the system outputs an error message instead of a greeting, see [Common
installation problems](#common_installation_problems).

## Common installation problems

The installation problems you encounter typically depend on the
operating system.  See the "Common installation problems" section
of one of the following guides:

  * @{$install_linux#CommonInstallationProblems$Installing TensorFlow on Linux}
  * @{$install_mac#CommonInstallationProblems$Installing TensorFlow on Mac OS}
  * @{$install_windows#CommonInstallationProblems$Installing TensorFlow on Windows}

Beyond the errors documented in those two guides, the following table
notes additional errors specific to building TensorFlow.  Note that we
are relying on Stack Overflow as the repository for build and installation
problems.  If you encounter an error message not listed in the preceding
two guides or in the following table, search for it on Stack Overflow.  If
Stack Overflow doesn't show the error message, ask a new question on
Stack Overflow and specify the `tensorflow` tag.

<table>
<tr> <th>Stack Overflow Link</th> <th>Error Message</th> </tr>

<tr>
  <td><a href="http://stackoverflow.com/q/42013316">42013316</a></td>
  <td><pre>ImportError: libcudart.so.8.0: cannot open shared object file:
  No such file or directory</pre></td>
</tr>

<tr>
  <td><a href="http://stackoverflow.com/q/42013316">42013316</a></td>
  <td><pre>ImportError: libcudnn.5: cannot open shared object file:
  No such file or directory</pre></td>
</tr>

<tr>
  <td><a href="http://stackoverflow.com/q/35953210">35953210</a></td>
  <td>Invoking `python` or `ipython` generates the following error:
  <pre>ImportError: cannot import name pywrap_tensorflow</pre></td>
</tr>
</table><|MERGE_RESOLUTION|>--- conflicted
+++ resolved
@@ -319,18 +319,11 @@
 Invoke `pip install` to install that pip package.
 The filename of the `.whl` file depends on your platform.
 For example, the following command will install the pip package
-<<<<<<< HEAD
-
-for TensorFlow 1.1.0rc2 on Linux:
-
-<pre>
-$ <b>sudo pip install /tmp/tensorflow_pkg/tensorflow-1.1.0rc2-py2-none-any.whl</b>
-=======
+
 for TensorFlow 1.1.0 on Linux:
 
 <pre>
 $ <b>sudo pip install /tmp/tensorflow_pkg/tensorflow-1.1.0-py2-none-any.whl</b>
->>>>>>> 1ec6ed51
 </pre>
 
 ## Validate your installation
