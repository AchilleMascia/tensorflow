"""Base estimator class."""
#  Copyright 2015-present The Scikit Flow Authors. All Rights Reserved.
#
#  Licensed under the Apache License, Version 2.0 (the "License");
#  you may not use this file except in compliance with the License.
#  You may obtain a copy of the License at
#
#   http://www.apache.org/licenses/LICENSE-2.0
#
#  Unless required by applicable law or agreed to in writing, software
#  distributed under the License is distributed on an "AS IS" BASIS,
#  WITHOUT WARRANTIES OR CONDITIONS OF ANY KIND, either express or implied.
#  See the License for the specific language governing permissions and
#  limitations under the License.
from __future__ import absolute_import
from __future__ import division
from __future__ import print_function

import datetime
import json
import os
import shutil
from six import string_types

import numpy as np

from google.protobuf import text_format
from tensorflow.python.platform import gfile

from tensorflow.python.client import session
from tensorflow.core.framework import graph_pb2
from tensorflow.python.framework import ops
from tensorflow.python.framework import dtypes
from tensorflow.python.framework import importer
from tensorflow.python.framework import random_seed
from tensorflow.python.ops import array_ops as array_ops_
from tensorflow.python.ops import init_ops
from tensorflow.python.ops import constant_op
from tensorflow.python.ops import control_flow_ops
from tensorflow.python.ops import math_ops
from tensorflow.python.ops import logging_ops
from tensorflow.python.ops import nn
from tensorflow.python.ops import variables
from tensorflow.python.ops import variable_scope as vs
from tensorflow.python.training import training as train

from tensorflow.contrib.layers import optimizers
from tensorflow.contrib.learn.python.learn import trainer
from tensorflow.contrib.learn.python.learn.io.data_feeder import setup_train_data_feeder
from tensorflow.contrib.learn.python.learn.io.data_feeder import setup_predict_data_feeder
from tensorflow.contrib.learn.python.learn.ops.dropout_ops import DROPOUTS
from tensorflow.contrib.learn.python.learn import monitors

from tensorflow.contrib.learn.python.learn.estimators import _sklearn
from tensorflow.contrib.learn.python.learn.estimators._sklearn import NotFittedError
from tensorflow.contrib.learn.python.learn.estimators.run_config import RunConfig


def _write_with_backup(filename, content):
  if gfile.Exists(filename):
    gfile.Rename(filename, filename + '.old', overwrite=True)
  with gfile.Open(filename, 'w') as f:
    f.write(content)


class TensorFlowEstimator(_sklearn.BaseEstimator):
  """Base class for all TensorFlow estimators.

  Parameters:
    model_fn: Model function, that takes input X, y tensors and outputs
      prediction and loss tensors.
    n_classes: Number of classes in the target.
    batch_size: Mini batch size.
    steps: Number of steps to run over data.
    optimizer: Optimizer name (or class), for example "SGD", "Adam",
      "Adagrad".
    learning_rate: If this is constant float value, no decay function is used.
      Instead, a customized decay function can be passed that accepts
      global_step as parameter and returns a Tensor.
      e.g. exponential decay function:
      def exp_decay(global_step):
          return tf.train.exponential_decay(
              learning_rate=0.1, global_step,
              decay_steps=2, decay_rate=0.001)
    clip_gradients: Clip norm of the gradients to this value to stop
      gradient explosion.
    class_weight: None or list of n_classes floats. Weight associated with
      classes for loss computation. If not given, all classes are supposed to
      have weight one.
    continue_training: when continue_training is True, once initialized
      model will be continuely trained on every call of fit.
    config: RunConfig object that controls the configurations of the
      session, e.g. num_cores, gpu_memory_fraction, etc.
    verbose: Controls the verbosity, possible values:
      0: the algorithm and debug information is muted.
      1: trainer prints the progress.
      2: log device placement is printed.
  """

  def __init__(self,
               model_fn,
               n_classes,
               batch_size=32,
               steps=200,
               optimizer='Adagrad',
               learning_rate=0.1,
               clip_gradients=5.0,
               class_weight=None,
               continue_training=False,
               config=None,
               verbose=1):
    self.model_fn = model_fn
    self.n_classes = n_classes
    self.batch_size = batch_size
    self.steps = steps
    self.verbose = verbose
    self.optimizer = optimizer
    self.learning_rate = learning_rate
    self.clip_gradients = clip_gradients
    self.continue_training = continue_training
    self._initialized = False
    self.class_weight = class_weight
    self._config = config

  def _setup_training(self):
    """Sets up graph, model and trainer."""
    # Create config if not given.
    if self._config is None:
      self._config = RunConfig(verbose=self.verbose)
    # Create new graph.
    self._graph = ops.Graph()
    self._graph.add_to_collection('IS_TRAINING', True)
    with self._graph.as_default():
      random_seed.set_random_seed(self._config.tf_random_seed)
      self._global_step = variables.Variable(0,
                                             name='global_step',
                                             trainable=False)

      # Setting up inputs and outputs.
      self._inp, self._out = self._data_feeder.input_builder()

      # If class weights are provided, add them to the graph.
      # Different loss functions can use this tensor by name.
      if self.class_weight:
        self._class_weight_node = constant_op.constant(self.class_weight,
                                                       name='class_weight')

      # Add histograms for X and y if they are floats.
      if self._data_feeder.input_dtype in (np.float32, np.float64):
        logging_ops.histogram_summary('X', self._inp)
      if self._data_feeder.output_dtype in (np.float32, np.float64):
        logging_ops.histogram_summary('y', self._out)

      # Create model's graph.
      self._model_predictions, self._model_loss = self.model_fn(self._inp,
                                                                self._out)

      # Set up a single operator to merge all the summaries
      self._summaries = logging_ops.merge_all_summaries()

      # Create trainer and augment graph with gradients and optimizer.
      # Additionally creates initialization ops.
      learning_rate = self.learning_rate
      optimizer = self.optimizer
      if callable(learning_rate):
        learning_rate = learning_rate(self._global_step)
      if callable(optimizer):
        optimizer = optimizer(learning_rate)
      self._train = optimizers.optimize_loss(self._model_loss,
                                             self._global_step,
                                             learning_rate=learning_rate,
                                             optimizer=optimizer,
                                             clip_gradients=self.clip_gradients)

      # Update ops during training, e.g. batch_norm_ops
      self._train = control_flow_ops.group(self._train, *
                                           ops.get_collection('update_ops'))

      # Get all initializers for all trainable variables.
      self._initializers = variables.initialize_all_variables()

      # Create model's saver capturing all the nodes created up until now.
      self._saver = train.Saver(max_to_keep=self._config.keep_checkpoint_max,
                                keep_checkpoint_every_n_hours=
                                self._config.keep_checkpoint_every_n_hours)

      # Enable monitor to create validation data dict with appropriate
      # tf placeholders
      self._monitor.create_val_feed_dict(self._inp, self._out)

      # Create session to run model with.
      self._session = session.Session(self._config.tf_master,
                                      config=self._config.tf_config)

      # Run parameter initializers.
      self._session.run(self._initializers)

  def _setup_summary_writer(self, logdir):
    """Sets up summary writer to prepare for later optional visualization."""
    self._summary_writer = train.SummaryWriter(
        os.path.join(logdir,
                     datetime.datetime.now().strftime('%Y-%m-%d_%H-%M-%S')),
        graph=self._session.graph)

  def fit(self, X, y, monitor=None, logdir=None):
    """Builds a neural network model given provided `model_fn` and training
    data X and y.

    Note: called first time constructs the graph and initializers
    variables. Consecutives times it will continue training the same model.
    This logic follows partial_fit() interface in scikit-learn.

    To restart learning, create new estimator.

    Args:
      X: matrix or tensor of shape [n_samples, n_features...]. Can be
      iterator that returns arrays of features. The training input
      samples for fitting the model.
      y: vector or matrix [n_samples] or [n_samples, n_outputs]. Can be
      iterator that returns array of targets. The training target values
      (class labels in classification, real numbers in regression).
      monitor: Monitor object to print training progress and invoke early
        stopping
      logdir: the directory to save the log file that can be used for
      optional visualization.

    Returns:
      Returns self.
    """
    # Sets up data feeder.
    self._data_feeder = setup_train_data_feeder(X, y, self.n_classes,
                                                self.batch_size)

    if monitor is None:
      self._monitor = monitors.default_monitor(verbose=self.verbose)
    else:
      self._monitor = monitor

    if not self.continue_training or not self._initialized:
      # Sets up model and trainer.
      self._setup_training()
      self._initialized = True
    else:
      self._data_feeder.set_placeholders(self._inp, self._out)

    # Sets up summary writer for later optional visualization.
    # Due to not able to setup _summary_writer in __init__ as it's not a
    # parameter of the model, here we need to check if such variable exists
    # and if it's None or not (in case it was setup in a previous run).
    # It is initialized only in the case where it wasn't before and log dir
    # is provided.
    if logdir:
      if (not hasattr(self, '_summary_writer') or
          (hasattr(self, '_summary_writer') and self._summary_writer is None)):
        self._setup_summary_writer(logdir)
    else:
      self._summary_writer = None

    # Train model for given number of steps.
    trainer.train(self._session,
                  self._train,
                  self._model_loss,
                  self._global_step,
                  self._data_feeder.get_feed_dict_fn(),
                  steps=self.steps,
                  monitor=self._monitor,
                  summary_writer=self._summary_writer,
                  summaries=self._summaries,
                  feed_params_fn=self._data_feeder.get_feed_params)
    return self

  def partial_fit(self, X, y):
    """Incremental fit on a batch of samples.

    This method is expected to be called several times consecutively
    on different or the same chunks of the dataset. This either can
    implement iterative training or out-of-core/online training.

    This is especially useful when the whole dataset is too big to
    fit in memory at the same time. Or when model is taking long time
    to converge, and you want to split up training into subparts.

    Args:
      X: matrix or tensor of shape [n_samples, n_features...]. Can be
      iterator that returns arrays of features. The training input
      samples for fitting the model.
      y: vector or matrix [n_samples] or [n_samples, n_outputs]. Can be
      iterator that returns array of targets. The training target values
      (class label in classification, real numbers in regression).

    Returns:
      Returns self.
    """
    return self.fit(X, y)

  def _predict(self, X, axis=-1, batch_size=None):
    if not self._initialized:
      raise _sklearn.NotFittedError()

    # Use the batch size for fitting if the user did not specify one.
    if batch_size is None:
      batch_size = self.batch_size

    self._graph.add_to_collection('IS_TRAINING', False)
    predict_data_feeder = setup_predict_data_feeder(X, batch_size=batch_size)
    preds = []
    dropouts = self._graph.get_collection(DROPOUTS)
    feed_dict = {prob: 1.0 for prob in dropouts}
    for data in predict_data_feeder:
      feed_dict[self._inp] = data
      predictions_for_batch = self._session.run(self._model_predictions,
                                                feed_dict)
      if self.n_classes > 1 and axis != -1:
        preds.append(predictions_for_batch.argmax(axis=axis))
      else:
        preds.append(predictions_for_batch)

    return np.concatenate(preds, axis=0)

  def predict(self, X, axis=1, batch_size=None):
    """Predict class or regression for X.

    For a classification model, the predicted class for each sample in X is
    returned. For a regression model, the predicted value based on X is
    returned.

    Args:
      X: array-like matrix, [n_samples, n_features...] or iterator.
      axis: Which axis to argmax for classification.
        By default axis 1 (next after batch) is used.
        Use 2 for sequence predictions.
      batch_size: If test set is too big, use batch size to split
        it into mini batches. By default the batch_size member
        variable is used.

    Returns:
      y: array of shape [n_samples]. The predicted classes or predicted
      value.
    """
    return self._predict(X, axis=axis, batch_size=batch_size)

  def predict_proba(self, X, batch_size=None):
    """Predict class probability of the input samples X.

    Args:
      X: array-like matrix, [n_samples, n_features...] or iterator.
      batch_size: If test set is too big, use batch size to split
        it into mini batches. By default the batch_size member variable is used.

    Returns:
      y: array of shape [n_samples, n_classes]. The predicted
      probabilities for each class.
    """
    return self._predict(X, batch_size=batch_size)

  def get_tensor(self, name):
    """Returns tensor by name.

    Args:
      name: string, name of the tensor.

    Returns:
      Tensor.
    """
    return self._graph.get_tensor_by_name(name)

  def get_tensor_value(self, name):
    """Returns value of the tensor give by name.

<<<<<<< HEAD
    def __init__(self, model_fn, n_classes, batch_size=32,
                 steps=200, optimizer="Adagrad",
                 learning_rate=0.1, clip_gradients=5.0, class_weight=None,
                 continue_training=False,
                 config=None, verbose=1):
        self.model_fn = model_fn
        self.n_classes = n_classes
        self.batch_size = batch_size
        self.steps = steps
        self.verbose = verbose
        self.optimizer = optimizer
        self.learning_rate = learning_rate
        self.clip_gradients = clip_gradients
        self.continue_training = continue_training
        self._initialized = False
        self.class_weight = class_weight
        self._config = config
        self._output_dir = None

    def _setup_training(self):
        """Sets up graph, model and trainer."""
        # Create config if not given.
        if self._config is None:
            self._config = RunConfig(verbose=self.verbose)
        # Create new graph.
        self._graph = ops.Graph()
        self._graph.add_to_collection("IS_TRAINING", True)
        with self._graph.as_default():
            random_seed.set_random_seed(self._config.tf_random_seed)
            self._global_step = variables.Variable(
                0, name="global_step", trainable=False)

            # Setting up inputs and outputs.
            self._inp, self._out = self._data_feeder.input_builder()

            # If class weights are provided, add them to the graph.
            # Different loss functions can use this tensor by name.
            if self.class_weight:
                self._class_weight_node = constant_op.constant(
                    self.class_weight, name='class_weight')

            # Add histograms for X and y if they are floats.
            if self._data_feeder.input_dtype in (np.float32, np.float64):
                logging_ops.histogram_summary("X", self._inp)
            if self._data_feeder.output_dtype in (np.float32, np.float64):
                logging_ops.histogram_summary("y", self._out)

            # Create model's graph.
            self._model_predictions, self._model_loss = self.model_fn(
                self._inp, self._out)

            # Create trainer and augment graph with gradients and optimizer.
            # Additionally creates initialization ops.
            learning_rate = self.learning_rate
            optimizer = self.optimizer
            if callable(learning_rate):
                learning_rate = learning_rate(self._global_step)
            if callable(optimizer):
                optimizer = optimizer(learning_rate)
            self._train = optimizers.optimize_loss(self._model_loss, self._global_step,
                learning_rate=learning_rate,
                optimizer=optimizer, clip_gradients=self.clip_gradients)

            # Update ops during training, e.g. batch_norm_ops
            self._train = control_flow_ops.group(self._train, *ops.get_collection('update_ops'))

            # Merge all summaries into single tensor.
            self._summaries = logging_ops.merge_all_summaries()

            # Get all initializers for all trainable variables.
            self._initializers = variables.initialize_all_variables()

            # Create model's saver capturing all the nodes created up until now.
            self._saver = train.Saver(
                max_to_keep=self._config.keep_checkpoint_max,
                keep_checkpoint_every_n_hours=self._config.keep_checkpoint_every_n_hours)

            # Enable monitor to create validation data dict with appropriate tf placeholders
            self._monitor.create_val_feed_dict(self._inp, self._out)

            # Create session to run model with.
            self._session = session.Session(self._config.tf_master, config=self._config.tf_config)

            # Run parameter initializers.
            self._session.run(self._initializers)

    def _setup_summary_writer(self, logdir):
        """Sets up the summary writer to prepare for later optional visualization."""
        self._output_dir = os.path.join(logdir, datetime.datetime.now().strftime('%Y-%m-%d_%H-%M-%S'))
        self._summary_writer = train.SummaryWriter(self._output_dir, graph=self._session.graph)

    def fit(self, X, y, monitor=None, logdir=None):
        """Builds a neural network model given provided `model_fn` and training
        data X and y.

        Note: called first time constructs the graph and initializers
        variables. Consecutives times it will continue training the same model.
        This logic follows partial_fit() interface in scikit-learn.

        To restart learning, create new estimator.

        Args:
            X: matrix or tensor of shape [n_samples, n_features...]. Can be
            iterator that returns arrays of features. The training input
            samples for fitting the model.
            y: vector or matrix [n_samples] or [n_samples, n_outputs]. Can be
            iterator that returns array of targets. The training target values
            (class labels in classification, real numbers in regression).
            monitor: Monitor object to print training progress and invoke early stopping
            logdir: the directory to save the log file that can be used for
            optional visualization.

        Returns:
            Returns self.
        """
        # Sets up data feeder.
        self._data_feeder = setup_train_data_feeder(X, y,
                                                    self.n_classes,
                                                    self.batch_size)

        if monitor is None:
            self._monitor = monitors.default_monitor(verbose=self.verbose)
        else:
            self._monitor = monitor

        if not self.continue_training or not self._initialized:
            # Sets up model and trainer.
            self._setup_training()
            self._initialized = True
        else:
            self._data_feeder.set_placeholders(self._inp, self._out)

        # Sets up summary writer for later optional visualization.
        # Due to not able to setup _summary_writer in __init__ as it's not a
        # parameter of the model, here we need to check if such variable exists
        # and if it's None or not (in case it was setup in a previous run).
        # It is initialized only in the case where it wasn't before and log dir
        # is provided.
        if logdir:
            if (not hasattr(self, "_summary_writer") or
                    (hasattr(self, "_summary_writer") and self._summary_writer is None)):
                self._setup_summary_writer(logdir)
        else:
            self._summary_writer = None

        # Attach monitor to this estimator.
        self._monitor.set_estimator(self)

        # Train model for given number of steps.
        trainer.train(
            self._session, self._train, 
            self._model_loss, self._global_step,
            self._data_feeder.get_feed_dict_fn(),
            steps=self.steps,
            monitor=self._monitor,
            summary_writer=self._summary_writer,
            summaries=self._summaries,
            feed_params_fn=self._data_feeder.get_feed_params)
        return self

    def partial_fit(self, X, y):
        """Incremental fit on a batch of samples.

        This method is expected to be called several times consecutively
        on different or the same chunks of the dataset. This either can
        implement iterative training or out-of-core/online training.

        This is especially useful when the whole dataset is too big to
        fit in memory at the same time. Or when model is taking long time
        to converge, and you want to split up training into subparts.

        Args:
            X: matrix or tensor of shape [n_samples, n_features...]. Can be
            iterator that returns arrays of features. The training input
            samples for fitting the model.
            y: vector or matrix [n_samples] or [n_samples, n_outputs]. Can be
            iterator that returns array of targets. The training target values
            (class label in classification, real numbers in regression).

        Returns:
            Returns self.
        """
        return self.fit(X, y)

    def _predict(self, X, axis=-1, batch_size=None):
        if not self._initialized:
            raise _sklearn.NotFittedError()

        # Use the batch size for fitting if the user did not specify one.
        if batch_size is None:
            batch_size = self.batch_size

        self._graph.add_to_collection("IS_TRAINING", False)
        predict_data_feeder = setup_predict_data_feeder(
            X, batch_size=batch_size)
        preds = []
        dropouts = self._graph.get_collection(DROPOUTS)
        feed_dict = {prob: 1.0 for prob in dropouts}
        for data in predict_data_feeder:
            feed_dict[self._inp] = data
            predictions_for_batch = self._session.run(
                self._model_predictions,
                feed_dict)
            if self.n_classes > 1 and axis != -1:
                preds.append(predictions_for_batch.argmax(axis=axis))
            else:
                preds.append(predictions_for_batch)

        return np.concatenate(preds, axis=0)

    def predict(self, X, axis=1, batch_size=None):
        """Predict class or regression for X.

        For a classification model, the predicted class for each sample in X is
        returned. For a regression model, the predicted value based on X is
        returned.

        Args:
            X: array-like matrix, [n_samples, n_features...] or iterator.
            axis: Which axis to argmax for classification.
                  By default axis 1 (next after batch) is used.
                  Use 2 for sequence predictions.
            batch_size: If test set is too big, use batch size to split
                        it into mini batches. By default the batch_size member
                        variable is used.

        Returns:
            y: array of shape [n_samples]. The predicted classes or predicted
            value.
        """
        return self._predict(X, axis=axis, batch_size=batch_size)

    def predict_proba(self, X, batch_size=None):
        """Predict class probability of the input samples X.

        Args:
            X: array-like matrix, [n_samples, n_features...] or iterator.
            batch_size: If test set is too big, use batch size to split
                        it into mini batches. By default the batch_size
                        member variable is used.

        Returns:
            y: array of shape [n_samples, n_classes]. The predicted
            probabilities for each class.

        """
        return self._predict(X, batch_size=batch_size)

    def get_tensor(self, name):
        """Returns tensor by name.

        Args:
            name: string, name of the tensor.

        Returns:
            Tensor.
        """
        return self._graph.get_tensor_by_name(name)

    def get_tensor_value(self, name):
        """Returns value of the tensor give by name.

        Args:
            name: string, name of the tensor.

        Returns:
            Numpy array - value of the tensor.
        """
        return self._session.run(self.get_tensor(name))

    def save(self, path):
        """Saves checkpoints and graph to given path.

        Args:
            path: Folder to save model to.
        """
        if not self._initialized:
            raise _sklearn.NotFittedError()

        # Currently Saver requires absolute path to work correctly.
        path = os.path.abspath(path)

        if not os.path.exists(path):
            os.makedirs(path)
        if not os.path.isdir(path):
            raise ValueError("Path %s should be a directory to save"
                             "checkpoints and graph." % path)
        # Save model definition.
        all_params = self.get_params()
        params = {}
        for key, value in all_params.items():
            if not callable(value) and value is not None:
                params[key] = value
        params['class_name'] = type(self).__name__
        model_def = json.dumps(
            params,
            default=lambda o: o.__dict__ if hasattr(o, '__dict__') else None)
        _write_with_backup(os.path.join(path, 'model.def'), model_def)

        # Save checkpoints.
        endpoints = '%s\n%s\n%s\n%s' % (
            self._inp.name,
            self._out.name,
            self._model_predictions.name,
            self._model_loss.name)
        _write_with_backup(os.path.join(path, 'endpoints'), endpoints)

        # Save graph definition.
        _write_with_backup(os.path.join(path, 'graph.pbtxt'), str(self._graph.as_graph_def()))

        # Save saver definition.
        _write_with_backup(os.path.join(path, 'saver.pbtxt'), str(self._saver.as_saver_def()))

        # Save checkpoints.
        self._saver.save(self._session, os.path.join(path, 'model'),
                         global_step=self._global_step)

    def _restore(self, path):
        """Restores this estimator from given path.

        Note: will rebuild the graph and initialize all parameters,
        and will ignore provided model.

        Args:
            path: Path to checkpoints and other information.
        """
        # Currently Saver requires absolute path to work correctly.
        path = os.path.abspath(path)

        self._graph = ops.Graph()
        with self._graph.as_default():
            endpoints_filename = os.path.join(path, 'endpoints')
            if not os.path.exists(endpoints_filename):
                raise ValueError("Restore folder doesn't contain endpoints.")
            with gfile.Open(endpoints_filename) as foutputs:
                endpoints = foutputs.read().split('\n')
            graph_filename = os.path.join(path, 'graph.pbtxt')
            if not os.path.exists(graph_filename):
                raise ValueError("Restore folder doesn't contain graph definition.")
            with gfile.Open(graph_filename) as fgraph:
                graph_def = graph_pb2.GraphDef()
                text_format.Merge(fgraph.read(), graph_def)
                (self._inp, self._out,
                 self._model_predictions, self._model_loss) = importer.import_graph_def(
                     graph_def, name='', return_elements=endpoints)
            saver_filename = os.path.join(path, 'saver.pbtxt')
            if not os.path.exists(saver_filename):
                raise ValueError("Restore folder doesn't contain saver definition.")
            with gfile.Open(saver_filename) as fsaver:
                saver_def = train.SaverDef()
                text_format.Merge(fsaver.read(), saver_def)
                self._saver = train.Saver(saver_def=saver_def)

            # Restore trainer
            self._global_step = self._graph.get_tensor_by_name('global_step:0')
            self._train = self._graph.get_operation_by_name('train')

            # Restore summaries.
            self._summaries = self._graph.get_operation_by_name('MergeSummary/MergeSummary')

            # Restore session.
            if not isinstance(self._config, RunConfig):
                self._config = RunConfig(verbose=self.verbose)
            self._session = session.Session(
                self._config.tf_master,
                config=self._config.tf_config)
            checkpoint_path = train.latest_checkpoint(path)
            if checkpoint_path is None:
                raise ValueError("Missing checkpoint files in the %s. Please "
                                 "make sure you are you have checkpoint file that describes "
                                 "latest checkpoints and appropriate checkpoints are there. "
                                 "If you have moved the folder, you at this point need to "
                                 "update manually update the paths in the checkpoint file." % path)
            self._saver.restore(self._session, checkpoint_path)
        # Set to be initialized.
        self._initialized = True

    # pylint: disable=unused-argument
    @classmethod
    def restore(cls, path, config=None):
        """Restores model from give path.

        Args:
            path: Path to the checkpoints and other model information.
            config: RunConfig object that controls the configurations of the session,
                e.g. num_cores, gpu_memory_fraction, etc. This is allowed to be reconfigured.

        Returns:
            Estiamator, object of the subclass of TensorFlowEstimator.
        """
        model_def_filename = os.path.join(path, 'model.def')
        if not os.path.exists(model_def_filename):
            raise ValueError("Restore folder doesn't contain model definition.")
        # list of parameters that are allowed to be reconfigured
        reconfigurable_params = ['_config']
        _config = config
        with gfile.Open(model_def_filename) as fmodel:
            model_def = json.loads(fmodel.read())
            # TensorFlow binding requires parameters to be strings not unicode.
            # Only issue in Python2.
            for key, value in model_def.items():
                if (isinstance(value, string_types) and
                        not isinstance(value, str)):
                    model_def[key] = str(value)
                if key in reconfigurable_params:
                    new_value = locals()[key]
                    if new_value is not None:
                        model_def[key] = new_value
        class_name = model_def.pop('class_name')
        if class_name == 'TensorFlowEstimator':
            custom_estimator = TensorFlowEstimator(model_fn=None, **model_def)
            custom_estimator._restore(path)
            return custom_estimator

        # To avoid cyclical dependencies, import inside the function instead of
        # the beginning of the file.
        from tensorflow.contrib.learn.python.learn import estimators
        # Estimator must be one of the defined estimators in the __init__ file.
        estimator = getattr(estimators, class_name)(**model_def)
        estimator._restore(path)
        return estimator
=======
    Args:
      name: string, name of the tensor.

    Returns:
      Numpy array - value of the tensor.
    """
    return self._session.run(self.get_tensor(name))

  def get_variable_names(self):
    """Returns list of all variable names in this model.

    Returns:
      List of names.
    """
    with self._graph.as_default():
      return [v.name for v in variables.all_variables()]

  def save(self, path):
    """Saves checkpoints and graph to given path.

    Args:
      path: Folder to save model to.
    """
    if not self._initialized:
      raise _sklearn.NotFittedError()

    # Currently Saver requires absolute path to work correctly.
    path = os.path.abspath(path)

    if not os.path.exists(path):
      os.makedirs(path)
    if not os.path.isdir(path):
      raise ValueError('Path %s should be a directory to save'
                       'checkpoints and graph.' % path)
    # Save model definition.
    all_params = self.get_params()
    params = {}
    for key, value in all_params.items():
      if not callable(value) and value is not None:
        params[key] = value
    params['class_name'] = type(self).__name__
    model_def = json.dumps(
        params,
        default=lambda o: o.__dict__ if hasattr(o, '__dict__') else None)
    _write_with_backup(os.path.join(path, 'model.def'), model_def)

    # Save checkpoints.
    endpoints = '%s\n%s\n%s\n%s' % (self._inp.name, self._out.name,
                                    self._model_predictions.name,
                                    self._model_loss.name)
    _write_with_backup(os.path.join(path, 'endpoints'), endpoints)

    # Save graph definition.
    _write_with_backup(
        os.path.join(path, 'graph.pbtxt'), str(self._graph.as_graph_def()))

    # Save saver definition.
    _write_with_backup(
        os.path.join(path, 'saver.pbtxt'), str(self._saver.as_saver_def()))

    # Save checkpoints.
    self._saver.save(self._session,
                     os.path.join(path, 'model'),
                     global_step=self._global_step)

  def _restore(self, path):
    """Restores this estimator from given path.

    Note: will rebuild the graph and initialize all parameters,
    and will ignore provided model.

    Args:
      path: Path to checkpoints and other information.
    """
    # Currently Saver requires absolute path to work correctly.
    path = os.path.abspath(path)

    self._graph = ops.Graph()
    with self._graph.as_default():
      endpoints_filename = os.path.join(path, 'endpoints')
      if not os.path.exists(endpoints_filename):
        raise ValueError("Restore folder doesn't contain endpoints.")
      with gfile.Open(endpoints_filename) as foutputs:
        endpoints = foutputs.read().split('\n')
      graph_filename = os.path.join(path, 'graph.pbtxt')
      if not os.path.exists(graph_filename):
        raise ValueError("Restore folder doesn't contain graph definition.")
      with gfile.Open(graph_filename) as fgraph:
        graph_def = graph_pb2.GraphDef()
        text_format.Merge(fgraph.read(), graph_def)
        (self._inp, self._out, self._model_predictions,
         self._model_loss) = importer.import_graph_def(
             graph_def, name='', return_elements=endpoints)
      saver_filename = os.path.join(path, 'saver.pbtxt')
      if not os.path.exists(saver_filename):
        raise ValueError("Restore folder doesn't contain saver definition.")
      with gfile.Open(saver_filename) as fsaver:
        saver_def = train.SaverDef()
        text_format.Merge(fsaver.read(), saver_def)
        self._saver = train.Saver(saver_def=saver_def)

      # Restore trainer
      self._global_step = self._graph.get_tensor_by_name('global_step:0')
      self._train = self._graph.get_operation_by_name('train')

      # Restore summaries.
      self._summaries = self._graph.get_operation_by_name(
          'MergeSummary/MergeSummary')

      # Restore session.
      if not isinstance(self._config, RunConfig):
        self._config = RunConfig(verbose=self.verbose)
      self._session = session.Session(self._config.tf_master,
                                      config=self._config.tf_config)
      checkpoint_path = train.latest_checkpoint(path)
      if checkpoint_path is None:
        raise ValueError(
            'Missing checkpoint files in the %s. Please '
            'make sure you are you have checkpoint file that describes '
            'latest checkpoints and appropriate checkpoints are there. '
            'If you have moved the folder, you at this point need to '
            'update manually update the paths in the checkpoint file.' % path)
      self._saver.restore(self._session, checkpoint_path)
    # Set to be initialized.
    self._initialized = True

  # pylint: disable=unused-argument
  @classmethod
  def restore(cls, path, config=None):
    """Restores model from give path.

    Args:
      path: Path to the checkpoints and other model information.
      config: RunConfig object that controls the configurations of the session,
        e.g. num_cores, gpu_memory_fraction, etc. This is allowed to be
          reconfigured.

    Returns:
      Estiamator, object of the subclass of TensorFlowEstimator.
    """
    model_def_filename = os.path.join(path, 'model.def')
    if not os.path.exists(model_def_filename):
      raise ValueError("Restore folder doesn't contain model definition.")
    # list of parameters that are allowed to be reconfigured
    reconfigurable_params = ['_config']
    _config = config
    with gfile.Open(model_def_filename) as fmodel:
      model_def = json.loads(fmodel.read())
      # TensorFlow binding requires parameters to be strings not unicode.
      # Only issue in Python2.
      for key, value in model_def.items():
        if isinstance(value, string_types) and not isinstance(value, str):
          model_def[key] = str(value)
        if key in reconfigurable_params:
          new_value = locals()[key]
          if new_value is not None:
            model_def[key] = new_value
    class_name = model_def.pop('class_name')
    if class_name == 'TensorFlowEstimator':
      custom_estimator = TensorFlowEstimator(model_fn=None, **model_def)
      custom_estimator._restore(path)
      return custom_estimator

    # To avoid cyclical dependencies, import inside the function instead of
    # the beginning of the file.
    from tensorflow.contrib.learn.python.learn import estimators
    # Estimator must be one of the defined estimators in the __init__ file.
    estimator = getattr(estimators, class_name)(**model_def)
    estimator._restore(path)
    return estimator
>>>>>>> 3f194185
<|MERGE_RESOLUTION|>--- conflicted
+++ resolved
@@ -364,10 +364,6 @@
     """
     return self._graph.get_tensor_by_name(name)
 
-  def get_tensor_value(self, name):
-    """Returns value of the tensor give by name.
-
-<<<<<<< HEAD
     def __init__(self, model_fn, n_classes, batch_size=32,
                  steps=200, optimizer="Adagrad",
                  learning_rate=0.1, clip_gradients=5.0, class_weight=None,
@@ -436,7 +432,7 @@
 
             # Merge all summaries into single tensor.
             self._summaries = logging_ops.merge_all_summaries()
-
+ 
             # Get all initializers for all trainable variables.
             self._initializers = variables.initialize_all_variables()
 
@@ -789,7 +785,10 @@
         estimator = getattr(estimators, class_name)(**model_def)
         estimator._restore(path)
         return estimator
-=======
+
+  def get_tensor_value(self, name):
+    """Returns value of the tensor give by name.
+
     Args:
       name: string, name of the tensor.
 
@@ -959,5 +958,4 @@
     # Estimator must be one of the defined estimators in the __init__ file.
     estimator = getattr(estimators, class_name)(**model_def)
     estimator._restore(path)
-    return estimator
->>>>>>> 3f194185
+    return estimator