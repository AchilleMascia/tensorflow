# Copyright 2017 The TensorFlow Authors. All Rights Reserved.
#
# Licensed under the Apache License, Version 2.0 (the "License");
# you may not use this file except in compliance with the License.
# You may obtain a copy of the License at
#
#     http://www.apache.org/licenses/LICENSE-2.0
#
# Unless required by applicable law or agreed to in writing, software
# distributed under the License is distributed on an "AS IS" BASIS,
# WITHOUT WARRANTIES OR CONDITIONS OF ANY KIND, either express or implied.
# See the License for the specific language governing permissions and
# limitations under the License.
# ==============================================================================
"""Tests for TFGAN summaries."""

from __future__ import absolute_import
from __future__ import division
from __future__ import print_function


from tensorflow.contrib.gan.python import namedtuples
from tensorflow.contrib.gan.python.eval.python import summaries_impl as summaries
from tensorflow.python.framework import ops
from tensorflow.python.ops import array_ops
from tensorflow.python.ops import variable_scope
from tensorflow.python.ops import variables
from tensorflow.python.platform import test
from tensorflow.python.summary import summary


def generator_model(inputs):
  return variable_scope.get_variable('dummy_g', initializer=2.0) * inputs


def discriminator_model(inputs, _):
  return variable_scope.get_variable('dummy_d', initializer=2.0) * inputs


def get_gan_model():
  # TODO(joelshor): Find a better way of creating a variable scope.
  with variable_scope.variable_scope('generator') as gen_scope:
    pass
  with variable_scope.variable_scope('discriminator') as dis_scope:
    pass
  return namedtuples.GANModel(
      generator_inputs=array_ops.zeros([4, 32, 32, 3]),
      generated_data=array_ops.zeros([4, 32, 32, 3]),
      generator_variables=[variables.Variable(0), variables.Variable(1)],
      generator_scope=gen_scope,
      generator_fn=generator_model,
      real_data=array_ops.ones([4, 32, 32, 3]),
      discriminator_real_outputs=array_ops.ones([1, 2, 3]),
      discriminator_gen_outputs=array_ops.ones([1, 2, 3]),
      discriminator_variables=[variables.Variable(0)],
      discriminator_scope=dis_scope,
      discriminator_fn=discriminator_model)


def get_cyclegan_model():
  with variable_scope.variable_scope('x2y'):
    model_x2y = get_gan_model()
  with variable_scope.variable_scope('y2x'):
    model_y2x = get_gan_model()
  return namedtuples.CycleGANModel(
      model_x2y=model_x2y,
      model_y2x=model_y2x,
      reconstructed_x=array_ops.zeros([3, 30, 35, 6]),
      reconstructed_y=array_ops.zeros([3, 30, 35, 6]))


class SummariesTest(test.TestCase):

<<<<<<< HEAD
  def _test_add_gan_model_image_summaries_impl(self, get_model_fn,
                                               expected_num_summary_ops,
                                               model_summaries):
    summaries.add_gan_model_image_summaries(get_model_fn(), grid_size=2,
                                            model_summaries=model_summaries)
=======
  def _test_add_gan_model_image_summaries_impl(
      self, get_model_fn, expected_num_summary_ops, model_summaries):
    summaries.add_gan_model_image_summaries(
        get_model_fn(), grid_size=2, model_summaries=model_summaries)
>>>>>>> 943a21fc

    self.assertEquals(expected_num_summary_ops,
                      len(ops.get_collection(ops.GraphKeys.SUMMARIES)))
    with self.test_session(use_gpu=True):
      variables.global_variables_initializer().run()
      summary.merge_all().eval()

  def test_add_gan_model_image_summaries(self):
    self._test_add_gan_model_image_summaries_impl(get_gan_model, 5, True)

  def test_add_gan_model_image_summaries_no_model(self):
    self._test_add_gan_model_image_summaries_impl(get_gan_model, 2, False)

  def test_add_gan_model_image_summaries_for_cyclegan(self):
<<<<<<< HEAD
    self._test_add_gan_model_image_summaries_impl(get_cyclegan_model, 10,
                                                  True)
=======
    self._test_add_gan_model_image_summaries_impl(get_cyclegan_model, 10, True)
>>>>>>> 943a21fc

  def _test_add_gan_model_summaries_impl(self, get_model_fn,
                                         expected_num_summary_ops):
    summaries.add_gan_model_summaries(get_model_fn())

    self.assertEquals(expected_num_summary_ops,
                      len(ops.get_collection(ops.GraphKeys.SUMMARIES)))
    with self.test_session(use_gpu=True):
      variables.global_variables_initializer().run()
      summary.merge_all().eval()

  def test_add_gan_model_summaries(self):
    self._test_add_gan_model_summaries_impl(get_gan_model, 3)

  def test_add_gan_model_summaries_for_cyclegan(self):
    self._test_add_gan_model_summaries_impl(get_cyclegan_model, 6)

  def _test_add_regularization_loss_summaries_impl(self, get_model_fn,
                                                   expected_num_summary_ops):
    summaries.add_regularization_loss_summaries(get_model_fn())

    self.assertEquals(expected_num_summary_ops,
                      len(ops.get_collection(ops.GraphKeys.SUMMARIES)))
    with self.test_session(use_gpu=True):
      summary.merge_all().eval()

  def test_add_regularization_loss_summaries(self):
    self._test_add_regularization_loss_summaries_impl(get_gan_model, 2)

  def test_add_regularization_loss_summaries_for_cyclegan(self):
    self._test_add_regularization_loss_summaries_impl(get_cyclegan_model, 4)

  # TODO(joelshor): Add correctness test.
  def _test_add_image_comparison_summaries_impl(self, get_model_fn,
                                                expected_num_summary_ops):
    summaries.add_image_comparison_summaries(get_model_fn(), display_diffs=True)

    self.assertEquals(expected_num_summary_ops,
                      len(ops.get_collection(ops.GraphKeys.SUMMARIES)))
    with self.test_session(use_gpu=True):
      summary.merge_all().eval()

  def test_add_image_comparison_summaries(self):
    self._test_add_image_comparison_summaries_impl(get_gan_model, 1)

  def test_add_image_comparison_summaries_for_cyclegan(self):
    self._test_add_image_comparison_summaries_impl(get_cyclegan_model, 2)


if __name__ == '__main__':
  test.main()<|MERGE_RESOLUTION|>--- conflicted
+++ resolved
@@ -71,18 +71,11 @@
 
 class SummariesTest(test.TestCase):
 
-<<<<<<< HEAD
   def _test_add_gan_model_image_summaries_impl(self, get_model_fn,
                                                expected_num_summary_ops,
                                                model_summaries):
     summaries.add_gan_model_image_summaries(get_model_fn(), grid_size=2,
                                             model_summaries=model_summaries)
-=======
-  def _test_add_gan_model_image_summaries_impl(
-      self, get_model_fn, expected_num_summary_ops, model_summaries):
-    summaries.add_gan_model_image_summaries(
-        get_model_fn(), grid_size=2, model_summaries=model_summaries)
->>>>>>> 943a21fc
 
     self.assertEquals(expected_num_summary_ops,
                       len(ops.get_collection(ops.GraphKeys.SUMMARIES)))
@@ -97,12 +90,7 @@
     self._test_add_gan_model_image_summaries_impl(get_gan_model, 2, False)
 
   def test_add_gan_model_image_summaries_for_cyclegan(self):
-<<<<<<< HEAD
-    self._test_add_gan_model_image_summaries_impl(get_cyclegan_model, 10,
-                                                  True)
-=======
     self._test_add_gan_model_image_summaries_impl(get_cyclegan_model, 10, True)
->>>>>>> 943a21fc
 
   def _test_add_gan_model_summaries_impl(self, get_model_fn,
                                          expected_num_summary_ops):
